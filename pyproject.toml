--- conflicted
+++ resolved
@@ -15,11 +15,8 @@
 	"torchtune==0.6.1",
 	# huggingface framework family
 	"bitsandbytes",
-<<<<<<< HEAD
 	"transformers", # for tokenizers with chat templates
 
-=======
->>>>>>> 7399cd7d
 	# logging
 	"wandb",
 ]
