from ppotune.datasets.text_completion_dataset import (
    text_completion_dataset
)
from ppotune.datasets.gsm8k import (
    gsm8k_dataset,
    chat_gsm8k_dataset,
    plain_gsm8k_dataset,
)
from ppotune.datasets.alpaca_dataset import (
    alpaca_dataset,
    AlpacaDataset,
)

__all__ = [
    "text_completion_dataset",
<<<<<<< HEAD
    "TextCompletionDataset",
    "alpaca_dataset",
    "AlpacaDataset"
=======
    "gsm8k_dataset",
    "chat_gsm8k_dataset",
    "plain_gsm8k_dataset",
>>>>>>> d0be6360
]<|MERGE_RESOLUTION|>--- conflicted
+++ resolved
@@ -8,18 +8,12 @@
 )
 from ppotune.datasets.alpaca_dataset import (
     alpaca_dataset,
-    AlpacaDataset,
 )
 
 __all__ = [
     "text_completion_dataset",
-<<<<<<< HEAD
-    "TextCompletionDataset",
-    "alpaca_dataset",
-    "AlpacaDataset"
-=======
     "gsm8k_dataset",
     "chat_gsm8k_dataset",
     "plain_gsm8k_dataset",
->>>>>>> d0be6360
+    "alpaca_dataset",
 ]